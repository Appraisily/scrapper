--- conflicted
+++ resolved
@@ -5,14 +5,9 @@
 const searchRouter             = require('./routes/search');
 const scraperRouter            = require('./routes/scraper');
 const generalScraperRouter     = require('./routes/general-scraper');
-const imagesRouter             = require('./routes/image-downloader');
 const artistOrchestratorRouter = require('./routes/artist-orchestrator');
-<<<<<<< HEAD
-const dbSearchRouter = require('./routes/db-search');
-=======
-
->>>>>>> 5a3baf16
-const { InvaluableScraper } = require('./scrapers/invaluable');
+const dbSearchRouter           = require('./routes/db-search');
+const { InvaluableScraper }    = require('./scrapers/invaluable');
 
 /* --------------------------------------------------------------------------- */
 
@@ -80,21 +75,18 @@
 }
 
 // Initialise for any route that actually needs the shared browser
-app.use(
-  ['/api/search', '/api/scraper', '/api/invaluable', '/api/images'],
-  async (req, res, next) => {
-    try {
-      await initializeScraper();
-      next();
-    } catch (err) {
-      res.status(500).json({
-        success: false,
-        error  : 'Failed to initialise scraper',
-        message: err.message,
-      });
-    }
+app.use(['/api/search', '/api/scraper', '/api/invaluable'], async (req, res, next) => {
+  try {
+    await initializeScraper();
+    next();
+  } catch (err) {
+    res.status(500).json({
+      success: false,
+      error  : 'Failed to initialise scraper',
+      message: err.message,
+    });
   }
-);
+});
 
 // Optional initialisation for orchestrator routes (only if ?initGlobalScraper=true)
 app.use('/api/orchestrator', async (req, res, next) => {
@@ -121,16 +113,8 @@
     app.use('/api/search'      , searchRouter);
     app.use('/api/scraper'     , scraperRouter);
     app.use('/api/invaluable'  , generalScraperRouter);
-    app.use('/api/images'      , imagesRouter);
     app.use('/api/orchestrator', artistOrchestratorRouter);
-<<<<<<< HEAD
-    app.use('/api/db-search', dbSearchRouter);
-    
-    const server = app.listen(port, '0.0.0.0', () => {
-      console.log(`Server is now listening on port ${port}`);
-    });
-=======
->>>>>>> 5a3baf16
+    app.use('/api/db-search'   , dbSearchRouter);
 
     const server = app.listen(port, '0.0.0.0', () =>
       console.log(`Server listening on port ${port}`)
